package config

import (
	"crypto/tls"
	"fmt"
	"net/url"
	"strconv"
	"strings"
	"time"

	"github.com/databricks/databricks-sql-go/internal/cli_service"
)

// Driver Configurations
// Only UserConfig are currently exposed to users
type Config struct {
<<<<<<< HEAD
	UserConfig
=======
	Host          string // from databricks UI
	Port          int    // from databricks UI
	Catalog       *string
	Schema        *string
	AccessToken   string      // from databricks UI
>>>>>>> d2809bb7
	TLSConfig     *tls.Config // nil disables TLS. Is it needed?
	Authenticator string      //TODO for oauth

	RunAsync                  bool // TODO
	PollInterval              time.Duration
	CanUseMultipleCatalogs    bool
	DriverName                string
	DriverVersion             string
	ThriftProtocol            string
	ThriftTransport           string
	ThriftProtocolVersion     cli_service.TProtocolVersion
	ThriftDebugClientProtocol bool
}

func (c *Config) ToEndpointURL() string {
	var userInfo string
	if c.AccessToken != "" {
		userInfo = fmt.Sprintf("%s:%s@", "token", url.QueryEscape(c.AccessToken))
	}
	endpointUrl := fmt.Sprintf("%s://%s%s:%d%s", c.Protocol, userInfo, c.Host, c.Port, c.HTTPPath)
	return endpointUrl
}

<<<<<<< HEAD
func (c *Config) DeepCopy() *Config {
	if c == nil {
		return nil
	}

	return &Config{
		UserConfig:    c.UserConfig.DeepCopy(),
		TLSConfig:     c.TLSConfig.Clone(),
		Authenticator: c.Authenticator,
		RunAsync:      c.RunAsync,
		PollInterval:  c.PollInterval,

		CanUseMultipleCatalogs:    c.CanUseMultipleCatalogs,
		ThriftProtocol:            c.ThriftProtocol,
		ThriftTransport:           c.ThriftTransport,
		ThriftProtocolVersion:     c.ThriftProtocolVersion,
		ThriftDebugClientProtocol: c.ThriftDebugClientProtocol,
		DriverName:                c.DriverName,
		DriverVersion:             c.DriverVersion,
=======
func strPtr(s string) *string {
	return &s
}

func WithDefaults() *Config {
	return &Config{
		Port:     443,
		MaxRows:  10000,
		Catalog:  strPtr("default"),
		Protocol: "https",
		RunAsync: true,
		Thrift: &ThriftConfig{
			Protocol:        "binary",
			Transport:       "http",
			ProtocolVersion: cli_service.TProtocolVersion_SPARK_CLI_SERVICE_PROTOCOL_V6,
		},
		DriverName:    "godatabrickssqlconnector", //important. Do not change
		DriverVersion: "0.9.0",
>>>>>>> d2809bb7
	}
}

// UserConfig is the set of configurations exposed to users
type UserConfig struct {
	Protocol       string
	Host           string // from databricks UI
	Port           int    // from databricks UI
	HTTPPath       string // from databricks UI
	Catalog        string
	Schema         string
	AccessToken    string // from databricks UI
	MaxRows        int    // TODO
	TimeoutSeconds int    // There are several timeouts that can be possibly configurable
	UserAgentEntry string
	SessionParams  map[string]string
}

func (ucfg UserConfig) DeepCopy() UserConfig {
	sessionParams := make(map[string]string)
	for k, v := range ucfg.SessionParams {
		sessionParams[k] = v
	}
	return UserConfig{
		Protocol:       ucfg.Protocol,
		Host:           ucfg.Host,
		Port:           ucfg.Port,
		HTTPPath:       ucfg.HTTPPath,
		Catalog:        ucfg.Catalog,
		Schema:         ucfg.Schema,
		AccessToken:    ucfg.AccessToken,
		MaxRows:        ucfg.MaxRows,
		TimeoutSeconds: ucfg.TimeoutSeconds,
		UserAgentEntry: ucfg.UserAgentEntry,
		SessionParams:  sessionParams,
	}
}

func (ucfg UserConfig) FillDefaults() UserConfig {
	if ucfg.MaxRows == 0 {
		ucfg.MaxRows = 10000
	}
	if ucfg.Protocol == "" {
		ucfg.Protocol = "https"
	}
	ucfg.SessionParams = make(map[string]string)
	return ucfg
}

func WithDefaults() *Config {
	return &Config{
<<<<<<< HEAD
		UserConfig:             UserConfig{}.FillDefaults(),
		RunAsync:               true,
		CanUseMultipleCatalogs: true,
		PollInterval:           200 * time.Millisecond,
		ThriftProtocol:         "binary",
		ThriftTransport:        "http",
		ThriftProtocolVersion:  cli_service.TProtocolVersion_SPARK_CLI_SERVICE_PROTOCOL_V6,
		DriverName:             "godatabrickssqlconnector", //important. Do not change
		DriverVersion:          "0.9.0",
	}

}

func ParseDSN(dsn string) (UserConfig, error) {
	fullDSN := dsn
	if !strings.HasPrefix(dsn, "https://") && !strings.HasPrefix(dsn, "http://") {
		fullDSN = "https://" + dsn
	}
	parsedURL, err := url.Parse(fullDSN)
	if err != nil {
		return UserConfig{}, err
	}
	ucfg := UserConfig{}
	ucfg.Protocol = parsedURL.Scheme
	ucfg.Host = parsedURL.Hostname()
	port, err := strconv.Atoi(parsedURL.Port())
	if err != nil {
		return UserConfig{}, err
	}
	ucfg.Port = port
	name := parsedURL.User.Username()
	if name == "token" {
		pass, ok := parsedURL.User.Password()
		if ok {
			ucfg.AccessToken = pass
		} else {
			return UserConfig{}, fmt.Errorf("token not set")
		}
	} else {
		if name != "" {
			return UserConfig{}, fmt.Errorf("basic auth not enabled")
		}
	}
	ucfg.HTTPPath = parsedURL.Path
	params := parsedURL.Query()
	maxRowsStr := params.Get("maxRows")
	if maxRowsStr != "" {
		maxRows, err := strconv.Atoi(maxRowsStr)
		if err != nil {
			return UserConfig{}, err
		}
		ucfg.MaxRows = maxRows
	}
	params.Del("maxRows")

	timeoutStr := params.Get("timeout")
	if timeoutStr != "" {
		timeout, err := strconv.Atoi(timeoutStr)
		if err != nil {
			return UserConfig{}, err
		}
		ucfg.TimeoutSeconds = timeout
=======
		Host:           c.Host,
		Port:           c.Port,
		Catalog:        c.Catalog,
		Schema:         c.Schema,
		AccessToken:    c.AccessToken,
		TLSConfig:      c.TLSConfig.Clone(),
		Protocol:       c.Protocol,
		HTTPPath:       c.HTTPPath,
		Authenticator:  c.Authenticator,
		RunAsync:       c.RunAsync,
		MaxRows:        c.MaxRows,
		TimeoutSeconds: c.TimeoutSeconds,
		UserAgentEntry: c.UserAgentEntry,
		Thrift: &ThriftConfig{
			Protocol:            c.Thrift.Protocol,
			Transport:           c.Thrift.Transport,
			ProtocolVersion:     c.Thrift.ProtocolVersion,
			DebugClientProtocol: c.Thrift.DebugClientProtocol,
		},
		DriverName:    c.DriverName,
		DriverVersion: c.DriverVersion,
>>>>>>> d2809bb7
	}
	params.Del("timeout")
	if params.Has("catalog") {
		ucfg.Catalog = params.Get("catalog")
		params.Del("catalog")
	}
	if params.Has("schema") {
		ucfg.Schema = params.Get("schema")
		params.Del("schema")
	}
	if len(params) > 0 {
		sessionParams := make(map[string]string)
		for k, _ := range params {
			sessionParams[k] = params.Get(k)
		}
		ucfg.SessionParams = sessionParams

	}

	return ucfg, nil
}<|MERGE_RESOLUTION|>--- conflicted
+++ resolved
@@ -14,15 +14,7 @@
 // Driver Configurations
 // Only UserConfig are currently exposed to users
 type Config struct {
-<<<<<<< HEAD
 	UserConfig
-=======
-	Host          string // from databricks UI
-	Port          int    // from databricks UI
-	Catalog       *string
-	Schema        *string
-	AccessToken   string      // from databricks UI
->>>>>>> d2809bb7
 	TLSConfig     *tls.Config // nil disables TLS. Is it needed?
 	Authenticator string      //TODO for oauth
 
@@ -46,7 +38,6 @@
 	return endpointUrl
 }
 
-<<<<<<< HEAD
 func (c *Config) DeepCopy() *Config {
 	if c == nil {
 		return nil
@@ -66,26 +57,6 @@
 		ThriftDebugClientProtocol: c.ThriftDebugClientProtocol,
 		DriverName:                c.DriverName,
 		DriverVersion:             c.DriverVersion,
-=======
-func strPtr(s string) *string {
-	return &s
-}
-
-func WithDefaults() *Config {
-	return &Config{
-		Port:     443,
-		MaxRows:  10000,
-		Catalog:  strPtr("default"),
-		Protocol: "https",
-		RunAsync: true,
-		Thrift: &ThriftConfig{
-			Protocol:        "binary",
-			Transport:       "http",
-			ProtocolVersion: cli_service.TProtocolVersion_SPARK_CLI_SERVICE_PROTOCOL_V6,
-		},
-		DriverName:    "godatabrickssqlconnector", //important. Do not change
-		DriverVersion: "0.9.0",
->>>>>>> d2809bb7
 	}
 }
 
@@ -137,7 +108,6 @@
 
 func WithDefaults() *Config {
 	return &Config{
-<<<<<<< HEAD
 		UserConfig:             UserConfig{}.FillDefaults(),
 		RunAsync:               true,
 		CanUseMultipleCatalogs: true,
@@ -200,29 +170,6 @@
 			return UserConfig{}, err
 		}
 		ucfg.TimeoutSeconds = timeout
-=======
-		Host:           c.Host,
-		Port:           c.Port,
-		Catalog:        c.Catalog,
-		Schema:         c.Schema,
-		AccessToken:    c.AccessToken,
-		TLSConfig:      c.TLSConfig.Clone(),
-		Protocol:       c.Protocol,
-		HTTPPath:       c.HTTPPath,
-		Authenticator:  c.Authenticator,
-		RunAsync:       c.RunAsync,
-		MaxRows:        c.MaxRows,
-		TimeoutSeconds: c.TimeoutSeconds,
-		UserAgentEntry: c.UserAgentEntry,
-		Thrift: &ThriftConfig{
-			Protocol:            c.Thrift.Protocol,
-			Transport:           c.Thrift.Transport,
-			ProtocolVersion:     c.Thrift.ProtocolVersion,
-			DebugClientProtocol: c.Thrift.DebugClientProtocol,
-		},
-		DriverName:    c.DriverName,
-		DriverVersion: c.DriverVersion,
->>>>>>> d2809bb7
 	}
 	params.Del("timeout")
 	if params.Has("catalog") {
@@ -235,7 +182,7 @@
 	}
 	if len(params) > 0 {
 		sessionParams := make(map[string]string)
-		for k, _ := range params {
+		for k := range params {
 			sessionParams[k] = params.Get(k)
 		}
 		ucfg.SessionParams = sessionParams
