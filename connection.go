package dbsql

import (
	"context"
	"database/sql/driver"
	"fmt"

	"github.com/rs/zerolog/log"

	ts "github.com/databricks/databricks-sql-go/internal/cli_service"
	"github.com/databricks/databricks-sql-go/internal/client"
	"github.com/databricks/databricks-sql-go/internal/config"
	"github.com/databricks/databricks-sql-go/internal/sentinel"
)

type conn struct {
	cfg     *config.Config
	client  *client.ThriftServiceClient
	session *ts.TOpenSessionResp
}

func (c *conn) Prepare(query string) (driver.Stmt, error) {
	return nil, ErrNotImplemented
}

func (c *conn) PrepareContext(ctx context.Context, query string) (driver.Stmt, error) {
	return &dbsqlStmt{}, ErrNotImplemented
}

func (c *conn) Close() error {
<<<<<<< HEAD
	_, err := c.client.CloseSession(context.Background(), &cli_service.TCloseSessionReq{
=======
	_, err := c.client.CloseSession(context.Background(), &ts.TCloseSessionReq{
>>>>>>> d2809bb7
		SessionHandle: c.session.SessionHandle,
	})

	return err
<<<<<<< HEAD
=======

>>>>>>> d2809bb7
}

func (c *conn) Begin() (driver.Tx, error) {
	return nil, ErrNotImplemented
}

func (c *conn) BeginTx(ctx context.Context, opts driver.TxOptions) (driver.Tx, error) {
	return nil, ErrNotImplemented
}

func (c *conn) Ping(ctx context.Context) error {
<<<<<<< HEAD
	_, err := c.QueryContext(ctx, "select 1", nil)
=======
	_, err := c.executeStatement(ctx, "select 1", nil)
>>>>>>> d2809bb7
	if err != nil {
		log.Err(err).Msg("ping error")
		return driver.ErrBadConn
	}
	return nil
}

// Implementation of SessionResetter
func (c *conn) ResetSession(ctx context.Context) error {
	// For now our session does not have any important state to reset before re-use
	return nil
}

func (c *conn) IsValid() bool {
<<<<<<< HEAD
	return c.session.GetStatus().StatusCode == cli_service.TStatusCode_SUCCESS_STATUS
}

func (c *conn) ExecContext(ctx context.Context, query string, args []driver.NamedValue) (driver.Result, error) {
	_, opStatusResp, err := c.runQuery(ctx, query, args)

=======
	return c.session.GetStatus().StatusCode == ts.TStatusCode_SUCCESS_STATUS
}

func (c *conn) ExecContext(ctx context.Context, query string, args []driver.NamedValue) (driver.Result, error) {
	req := ts.TExecuteStatementReq{
		SessionHandle: c.session.SessionHandle,
		Statement:     query,
		QueryTimeout:  int64(c.cfg.TimeoutSeconds),
	}
	resp, err := c.client.ExecuteStatement(ctx, &req)
>>>>>>> d2809bb7
	if err != nil {
		return nil, err
	}
	res := result{AffectedRows: opStatusResp.GetNumModifiedRows()}

	return &res, nil
}

func (c *conn) QueryContext(ctx context.Context, query string, args []driver.NamedValue) (driver.Rows, error) {
	// first we try to get the results synchronously.
	// at any point in time that the context is done we must cancel and return
	exStmtResp, _, err := c.runQuery(ctx, query, args)

	if err != nil {
		return nil, err
	}
	// hold on to the operation handle
	opHandle := exStmtResp.OperationHandle

	rows := rows{
		client:   c.client,
		opHandle: opHandle,
		pageSize: int64(c.cfg.MaxRows),
	}

	if exStmtResp.DirectResults != nil {
		// return results
		rows.fetchResults = exStmtResp.DirectResults.ResultSet
		rows.fetchResultsMetadata = exStmtResp.DirectResults.ResultSetMetadata

	}
	return &rows, nil

}

func (c *conn) runQuery(ctx context.Context, query string, args []driver.NamedValue) (*cli_service.TExecuteStatementResp, *cli_service.TGetOperationStatusResp, error) {
	// first we try to get the results synchronously.
	// at any point in time that the context is done we must cancel and return
	exStmtResp, err := c.executeStatement(ctx, query, args)

	if err != nil {
		return nil, nil, err
	}
	// hold on to the operation handle
	opHandle := exStmtResp.OperationHandle

	if exStmtResp.DirectResults != nil {
		opStatus := exStmtResp.DirectResults.GetOperationStatus()

		switch opStatus.GetOperationState() {
		// terminal states
		// good
		case ts.TOperationState_FINISHED_STATE:
			// return results
			return exStmtResp, opStatus, nil
		// bad
		case ts.TOperationState_CANCELED_STATE, ts.TOperationState_CLOSED_STATE, ts.TOperationState_ERROR_STATE, ts.TOperationState_TIMEDOUT_STATE:
			// do we need to close the operation in these cases?
			log.Debug().Msgf("bad state: %s", opStatus.GetOperationState())
			log.Error().Msg(opStatus.GetErrorMessage())

			return exStmtResp, opStatus, fmt.Errorf(opStatus.GetDisplayMessage())
		// live states
		case ts.TOperationState_INITIALIZED_STATE, ts.TOperationState_PENDING_STATE, ts.TOperationState_RUNNING_STATE:
			statusResp, err := c.pollOperation(ctx, opHandle)
			if err != nil {
				return nil, statusResp, err
			}
			switch statusResp.GetOperationState() {
			// terminal states
			// good
			case ts.TOperationState_FINISHED_STATE:
				// return handle to fetch results later
				return exStmtResp, opStatus, nil
			// bad
<<<<<<< HEAD
			case cli_service.TOperationState_CANCELED_STATE, cli_service.TOperationState_CLOSED_STATE, cli_service.TOperationState_ERROR_STATE, cli_service.TOperationState_TIMEDOUT_STATE:
				log.Debug().Msgf("bad state: %s", statusResp.GetOperationState())
				log.Error().Msg(statusResp.GetErrorMessage())
				return exStmtResp, opStatus, fmt.Errorf(statusResp.GetDisplayMessage())
=======
			case ts.TOperationState_CANCELED_STATE, ts.TOperationState_CLOSED_STATE, ts.TOperationState_ERROR_STATE, ts.TOperationState_TIMEDOUT_STATE:
				log.Info().Msgf("bad state: %s", statusResp.GetOperationState())
				log.Info().Msg(statusResp.GetErrorMessage())
				return nil, fmt.Errorf(statusResp.GetErrorMessage())
>>>>>>> d2809bb7
				// live states
			default:
				log.Debug().Msgf("bad state: %s", statusResp.GetOperationState())
				log.Error().Msg(statusResp.GetErrorMessage())
				return exStmtResp, opStatus, fmt.Errorf("invalid operation state. This should not have happened")
			}
		// weird states
		default:
			log.Debug().Msgf("bad state: %s", opStatus.GetOperationState())
			log.Error().Msg(opStatus.GetErrorMessage())
			return exStmtResp, opStatus, fmt.Errorf("invalid operation state. This should not have happened")
		}

	} else {
		statusResp, err := c.pollOperation(ctx, opHandle)
		if err != nil {
			return exStmtResp, statusResp, err
		}
		switch statusResp.GetOperationState() {
		// terminal states
		// good
		case ts.TOperationState_FINISHED_STATE:
			// return handle to fetch results later
			return exStmtResp, statusResp, nil
		// bad
<<<<<<< HEAD
		case cli_service.TOperationState_CANCELED_STATE, cli_service.TOperationState_CLOSED_STATE, cli_service.TOperationState_ERROR_STATE, cli_service.TOperationState_TIMEDOUT_STATE:
			log.Debug().Msgf("bad state: %s", statusResp.GetOperationState())
			log.Error().Msg(statusResp.GetErrorMessage())
			return exStmtResp, statusResp, fmt.Errorf(statusResp.GetDisplayMessage())
=======
		case ts.TOperationState_CANCELED_STATE, ts.TOperationState_CLOSED_STATE, ts.TOperationState_ERROR_STATE, ts.TOperationState_TIMEDOUT_STATE:
			log.Info().Msgf("bad state: %s", statusResp.GetOperationState())
			log.Info().Msg(statusResp.GetErrorMessage())
			return nil, fmt.Errorf(statusResp.GetErrorMessage())
>>>>>>> d2809bb7
			// live states
		default:
			log.Debug().Msgf("bad state: %s", statusResp.GetOperationState())
			log.Error().Msg(statusResp.GetErrorMessage())
			return exStmtResp, statusResp, fmt.Errorf("invalid operation state. This should not have happened")
		}
	}
}

func (c *conn) executeStatement(ctx context.Context, query string, args []driver.NamedValue) (*ts.TExecuteStatementResp, error) {
	sentinel := sentinel.Sentinel{
		OnDoneFn: func(statusResp any) (any, error) {
			req := ts.TExecuteStatementReq{
				SessionHandle: c.session.SessionHandle,
				Statement:     query,
				RunAsync:      c.cfg.RunAsync,
				QueryTimeout:  int64(c.cfg.TimeoutSeconds),
				// this is specific for databricks. It shortcuts server roundtrips
				GetDirectResults: &ts.TSparkGetDirectResults{
					MaxRows: int64(c.cfg.MaxRows),
				},
				// CanReadArrowResult_: &t,
				// CanDecompressLZ4Result_: &f,
				// CanDownloadResult_: &t,
			}
			resp, err := c.client.ExecuteStatement(ctx, &req)
			return resp, err
		},
	}
	_, res, err := sentinel.Watch(ctx, c.cfg.PollInterval, 0)
	if err != nil {
		return nil, err
	}
	exStmtResp, ok := res.(*ts.TExecuteStatementResp)
	if !ok {
		return nil, fmt.Errorf("databricks: invalid execute statement response")
	}
	return exStmtResp, err
}

func (c *conn) pollOperation(ctx context.Context, opHandle *ts.TOperationHandle) (*ts.TGetOperationStatusResp, error) {
	var statusResp *ts.TGetOperationStatusResp
	pollSentinel := sentinel.Sentinel{
		OnDoneFn: func(statusResp any) (any, error) {
			return statusResp, nil
		},
		StatusFn: func() (sentinel.Done, any, error) {
			var err error
<<<<<<< HEAD
			statusResp, err = c.client.GetOperationStatus(context.Background(), &cli_service.TGetOperationStatusReq{
=======
			statusResp, err = c.client.GetOperationStatus(ctx, &ts.TGetOperationStatusReq{
>>>>>>> d2809bb7
				OperationHandle: opHandle,
			})
			return func() bool {
				// which other states?
				switch statusResp.GetOperationState() {
				case ts.TOperationState_INITIALIZED_STATE, ts.TOperationState_PENDING_STATE, ts.TOperationState_RUNNING_STATE:
					return false
				default:
					return true
				}
			}, statusResp, err
		},
		OnCancelFn: func() (any, error) {
			ret, err := c.client.CancelOperation(context.Background(), &ts.TCancelOperationReq{
				OperationHandle: opHandle,
			})
			return ret, err
		},
	}
<<<<<<< HEAD
	_, resp, err := pollSentinel.Watch(ctx, c.cfg.PollInterval, 0)
	if err != nil {
		return nil, err
	}
	statusResp, ok := resp.(*cli_service.TGetOperationStatusResp)
=======
	_, resp, err := pollSentinel.Watch(ctx, 100*time.Millisecond, 0)
	statusResp, ok := resp.(*ts.TGetOperationStatusResp)
>>>>>>> d2809bb7
	if !ok {
		return nil, fmt.Errorf("could not read operation status")
	}
	return statusResp, err
}

var _ driver.Conn = (*conn)(nil)
var _ driver.Pinger = (*conn)(nil)
var _ driver.SessionResetter = (*conn)(nil)
var _ driver.Validator = (*conn)(nil)
var _ driver.ExecerContext = (*conn)(nil)
var _ driver.QueryerContext = (*conn)(nil)
var _ driver.ConnPrepareContext = (*conn)(nil)
var _ driver.ConnBeginTx = (*conn)(nil)<|MERGE_RESOLUTION|>--- conflicted
+++ resolved
@@ -7,6 +7,7 @@
 
 	"github.com/rs/zerolog/log"
 
+	"github.com/databricks/databricks-sql-go/internal/cli_service"
 	ts "github.com/databricks/databricks-sql-go/internal/cli_service"
 	"github.com/databricks/databricks-sql-go/internal/client"
 	"github.com/databricks/databricks-sql-go/internal/config"
@@ -28,19 +29,11 @@
 }
 
 func (c *conn) Close() error {
-<<<<<<< HEAD
 	_, err := c.client.CloseSession(context.Background(), &cli_service.TCloseSessionReq{
-=======
-	_, err := c.client.CloseSession(context.Background(), &ts.TCloseSessionReq{
->>>>>>> d2809bb7
 		SessionHandle: c.session.SessionHandle,
 	})
 
 	return err
-<<<<<<< HEAD
-=======
-
->>>>>>> d2809bb7
 }
 
 func (c *conn) Begin() (driver.Tx, error) {
@@ -52,11 +45,7 @@
 }
 
 func (c *conn) Ping(ctx context.Context) error {
-<<<<<<< HEAD
 	_, err := c.QueryContext(ctx, "select 1", nil)
-=======
-	_, err := c.executeStatement(ctx, "select 1", nil)
->>>>>>> d2809bb7
 	if err != nil {
 		log.Err(err).Msg("ping error")
 		return driver.ErrBadConn
@@ -71,25 +60,12 @@
 }
 
 func (c *conn) IsValid() bool {
-<<<<<<< HEAD
 	return c.session.GetStatus().StatusCode == cli_service.TStatusCode_SUCCESS_STATUS
 }
 
 func (c *conn) ExecContext(ctx context.Context, query string, args []driver.NamedValue) (driver.Result, error) {
 	_, opStatusResp, err := c.runQuery(ctx, query, args)
 
-=======
-	return c.session.GetStatus().StatusCode == ts.TStatusCode_SUCCESS_STATUS
-}
-
-func (c *conn) ExecContext(ctx context.Context, query string, args []driver.NamedValue) (driver.Result, error) {
-	req := ts.TExecuteStatementReq{
-		SessionHandle: c.session.SessionHandle,
-		Statement:     query,
-		QueryTimeout:  int64(c.cfg.TimeoutSeconds),
-	}
-	resp, err := c.client.ExecuteStatement(ctx, &req)
->>>>>>> d2809bb7
 	if err != nil {
 		return nil, err
 	}
@@ -165,17 +141,10 @@
 				// return handle to fetch results later
 				return exStmtResp, opStatus, nil
 			// bad
-<<<<<<< HEAD
 			case cli_service.TOperationState_CANCELED_STATE, cli_service.TOperationState_CLOSED_STATE, cli_service.TOperationState_ERROR_STATE, cli_service.TOperationState_TIMEDOUT_STATE:
 				log.Debug().Msgf("bad state: %s", statusResp.GetOperationState())
 				log.Error().Msg(statusResp.GetErrorMessage())
 				return exStmtResp, opStatus, fmt.Errorf(statusResp.GetDisplayMessage())
-=======
-			case ts.TOperationState_CANCELED_STATE, ts.TOperationState_CLOSED_STATE, ts.TOperationState_ERROR_STATE, ts.TOperationState_TIMEDOUT_STATE:
-				log.Info().Msgf("bad state: %s", statusResp.GetOperationState())
-				log.Info().Msg(statusResp.GetErrorMessage())
-				return nil, fmt.Errorf(statusResp.GetErrorMessage())
->>>>>>> d2809bb7
 				// live states
 			default:
 				log.Debug().Msgf("bad state: %s", statusResp.GetOperationState())
@@ -201,17 +170,10 @@
 			// return handle to fetch results later
 			return exStmtResp, statusResp, nil
 		// bad
-<<<<<<< HEAD
 		case cli_service.TOperationState_CANCELED_STATE, cli_service.TOperationState_CLOSED_STATE, cli_service.TOperationState_ERROR_STATE, cli_service.TOperationState_TIMEDOUT_STATE:
 			log.Debug().Msgf("bad state: %s", statusResp.GetOperationState())
 			log.Error().Msg(statusResp.GetErrorMessage())
 			return exStmtResp, statusResp, fmt.Errorf(statusResp.GetDisplayMessage())
-=======
-		case ts.TOperationState_CANCELED_STATE, ts.TOperationState_CLOSED_STATE, ts.TOperationState_ERROR_STATE, ts.TOperationState_TIMEDOUT_STATE:
-			log.Info().Msgf("bad state: %s", statusResp.GetOperationState())
-			log.Info().Msg(statusResp.GetErrorMessage())
-			return nil, fmt.Errorf(statusResp.GetErrorMessage())
->>>>>>> d2809bb7
 			// live states
 		default:
 			log.Debug().Msgf("bad state: %s", statusResp.GetOperationState())
@@ -260,11 +222,7 @@
 		},
 		StatusFn: func() (sentinel.Done, any, error) {
 			var err error
-<<<<<<< HEAD
 			statusResp, err = c.client.GetOperationStatus(context.Background(), &cli_service.TGetOperationStatusReq{
-=======
-			statusResp, err = c.client.GetOperationStatus(ctx, &ts.TGetOperationStatusReq{
->>>>>>> d2809bb7
 				OperationHandle: opHandle,
 			})
 			return func() bool {
@@ -284,16 +242,11 @@
 			return ret, err
 		},
 	}
-<<<<<<< HEAD
 	_, resp, err := pollSentinel.Watch(ctx, c.cfg.PollInterval, 0)
 	if err != nil {
 		return nil, err
 	}
 	statusResp, ok := resp.(*cli_service.TGetOperationStatusResp)
-=======
-	_, resp, err := pollSentinel.Watch(ctx, 100*time.Millisecond, 0)
-	statusResp, ok := resp.(*ts.TGetOperationStatusResp)
->>>>>>> d2809bb7
 	if !ok {
 		return nil, fmt.Errorf("could not read operation status")
 	}
